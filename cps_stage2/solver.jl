using JuMP, NPZ, Tulip
using Printf
using Statistics
using LinearAlgebra

function Solve_func(year, tol)

<<<<<<< HEAD
	println("Solving weights for $year ...\n\n")
	# we only solve the weights for years where the targets have changed. If the
	# targets have not changed, we don't write the _input.npz file
	if isfile(string(year, "_input.npz"))
		array = npzread(string(year, "_input.npz"))
	else
		println("Skipping solver for $year \n")
		return nothing
	end
=======
	println("\nSolving weights for $year ...\n\n")

	array = npzread(string(year, "_input.npz"))
>>>>>>> 082c1ef7

	# ddir = "/home/donboyd/Documents/python_projects/taxdata/puf_stage2/"
	# array = npzread(string(ddir, year, "_input.npz"))

	A1 = array["A1"]
	A2 = array["A2"]
	b = array["b"]

	N = size(A1)[2]

        # scaling: determine a scaling vector with one value per constraint
	#  - the goal is to keep coefficients reasonably near 1.0
	#  - multiply each row of A1 and A2 by its specific scaling constant
	#  - multiply each element of the b target vector by its scaling constant
	#  - current approach: choose scale factors so that the sum of absolute values in each row of
	#    A1 and of A2 will equal the total number of records / 1000; maybe we can improve on this

	scale = (N / 1000.) ./ sum(abs.(A1), dims=2)

        A1s = scale .* A1
	A2s = scale .* A2
	bs = scale .* b

	model = Model(Tulip.Optimizer)
	set_optimizer_attribute(model, "OutputLevel", 1)  # 0=disable output (default), 1=show iterations
	set_optimizer_attribute(model, "IPM_IterationsLimit", 100)  # default 100 seems to be enough

	# r and s must each fall between 0 and the tolerance
	@variable(model, 0 <= r[1:N] <= tol)
	@variable(model, 0 <= s[1:N] <= tol)

	@objective(model, Min, sum(r[i] + s[i] for i in 1:N))

	# Ax = b  - use the scaled matrices and vector
	@constraint(model, [i in 1:length(bs)], sum(A1s[i,j] * r[j] + A2s[i,j] * s[j]
		                          for j in 1:N) == bs[i])

	optimize!(model)

	println("Termination status: ", termination_status(model))
	@printf "Objective = %.4f\n" objective_value(model)

	r_vec = value.(r)
	s_vec = value.(s)

	npzwrite(string(year, "_output.npz"), Dict("r" => r_vec, "s" => s_vec))

	println("\n")

	# quick checks on results

	# Did we satisfy constraints?
	rs = r_vec - s_vec
	b_calc = sum(rs' .* A1, dims=2)
	check = vec(b_calc) ./ b

	q = (0, .1, .25, .5, .75, .9, 1)
	println("Quantiles used below: ", q)

	println("\nQuantiles of ratio of calculated targets to intended targets: ")
	println(quantile!(check, q))

	# Are the ratios of new weights to old weights in bounds (within tolerances)?
	x = 1.0 .+ r_vec - s_vec  # note the .+
	println("\nQuantiles of ratio of new weight to initial weight: ")
	println(quantile!(x, q))

end

year_list = [x for x in 2014:2030]
tol = 0.70

# Run solver function for all years and tolerances (in order)
for i in year_list
	Solve_func(i, tol)
end<|MERGE_RESOLUTION|>--- conflicted
+++ resolved
@@ -5,7 +5,6 @@
 
 function Solve_func(year, tol)
 
-<<<<<<< HEAD
 	println("Solving weights for $year ...\n\n")
 	# we only solve the weights for years where the targets have changed. If the
 	# targets have not changed, we don't write the _input.npz file
@@ -15,14 +14,6 @@
 		println("Skipping solver for $year \n")
 		return nothing
 	end
-=======
-	println("\nSolving weights for $year ...\n\n")
-
-	array = npzread(string(year, "_input.npz"))
->>>>>>> 082c1ef7
-
-	# ddir = "/home/donboyd/Documents/python_projects/taxdata/puf_stage2/"
-	# array = npzread(string(ddir, year, "_input.npz"))
 
 	A1 = array["A1"]
 	A2 = array["A2"]
