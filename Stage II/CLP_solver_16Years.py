--- conflicted
+++ resolved
@@ -41,12 +41,7 @@
 # Export all weights
 z = df(z, columns=['WT2009','WT2010','WT2011','WT2012','WT2013','WT2014',
                    'WT2015','WT2016','WT2017','WT2018','WT2019','WT2020',
-<<<<<<< HEAD
-                   'WT2021','WT2022','WT2023','WT2024'])
+                   'WT2021','WT2022','WT2023','WT2024', 'WT2025', 'WT2026'])
 z.to_csv('WEIGHTS.csv', index = False)
 # Second copy saved in Stage III directory
-z.to_csv(path_or_buf='../Stage III/WEIGHTS/csv', index=False)
-=======
-                   'WT2021','WT2022','WT2023','WT2024', 'WT2025', 'WT2026'])
-z.to_csv('WEIGHTS.csv', index = False)
->>>>>>> 80221dfa
+z.to_csv(path_or_buf='../Stage III/WEIGHTS/csv', index=False)